[workspace]
members = ["crates/*", "delta-inspect", "python"]
exclude = ["proofs"]
resolver = "2"

[workspace.package]
authors = ["Qingping Hou <dave2008713@gmail.com>"]
rust-version = "1.82"
keywords = ["deltalake", "delta", "datalake"]
readme = "README.md"
edition = "2021"
description = "Native Delta Lake implementation in Rust"
homepage = "https://github.com/delta-io/delta.rs"
license = "Apache-2.0"
documentation = "https://docs.rs/deltalake"
repository = "https://github.com/delta-io/delta.rs"

[profile.release-with-debug]
inherits = "release"
debug = true

# Reducing the debuginfo for the test profile in order to trim the disk and RAM
# usage during development
# <https://github.com/delta-io/delta-rs/issues/1550?
[profile.test]
debug = "line-tables-only"

[workspace.dependencies]
<<<<<<< HEAD
delta_kernel = { git = "https://github.com/OussamaSaoudi/delta-kernel-rs", branch = "history_5_history_high_level_and_integration", features = ["arrow-55", "internal-api"] }
=======
delta_kernel = { version = "0.10.0", features = [
    "arrow-55",
    "internal-api",
], git = "https://github.com/delta-io/delta-kernel-rs", rev = "fb3ca3b5505234e0692c3578297a77d397b17611" }
>>>>>>> 1cdb1cae

# arrow
arrow = { version = "=55.0.0" }
arrow-arith = { version = "=55.0.0" }
arrow-array = { version = "=55.0.0", features = ["chrono-tz"] }
arrow-buffer = { version = "=55.0.0" }
arrow-cast = { version = "=55.0.0" }
arrow-ipc = { version = "=55.0.0" }
arrow-json = { version = "=55.0.0" }
arrow-ord = { version = "=55.0.0" }
arrow-row = { version = "=55.0.0" }
arrow-schema = { version = "=55.0.0" }
arrow-select = { version = "=55.0.0" }
object_store = { version = "0.12.1" }
parquet = { version = "=55.0.0" }

# datafusion
datafusion = "47.0.0"
datafusion-expr = "47.0.0"
datafusion-common = "47.0.0"
datafusion-ffi = "47.0.0"
datafusion-functions = "47.0.0"
datafusion-functions-aggregate = "47.0.0"
datafusion-physical-expr = "47.0.0"
datafusion-physical-plan = "47.0.0"
datafusion-proto = "47.0.0"
datafusion-sql = "47.0.0"

# serde
serde = { version = "1.0.194", features = ["derive"] }
serde_json = "1"
strum = { version = "0.27" }

# "stdlib"
bytes = { version = "1" }
chrono = { version = "0.4.40", default-features = false, features = ["clock"] }
tracing = { version = "0.1", features = ["log"] }
regex = { version = "1" }
thiserror = { version = "2" }
url = { version = "2" }
urlencoding = "2.1.3"
uuid = { version = "1" }

# runtime / async
async-trait = { version = "0.1" }
futures = { version = "0.3" }
tokio = { version = "1" }
num_cpus = { version = "1" }

[workspace.metadata.typos]
default.extend-ignore-re = ["(?Rm)^.*(#|//)\\s*spellchecker:disable-line$"]

[workspace.metadata.typos.default.extend-words]
"arro3" = "arro3"
"Arro3" = "Arro3"<|MERGE_RESOLUTION|>--- conflicted
+++ resolved
@@ -26,14 +26,10 @@
 debug = "line-tables-only"
 
 [workspace.dependencies]
-<<<<<<< HEAD
-delta_kernel = { git = "https://github.com/OussamaSaoudi/delta-kernel-rs", branch = "history_5_history_high_level_and_integration", features = ["arrow-55", "internal-api"] }
-=======
 delta_kernel = { version = "0.10.0", features = [
     "arrow-55",
     "internal-api",
 ], git = "https://github.com/delta-io/delta-kernel-rs", rev = "fb3ca3b5505234e0692c3578297a77d397b17611" }
->>>>>>> 1cdb1cae
 
 # arrow
 arrow = { version = "=55.0.0" }
