//! Parquet deserialization for Action enum

use std::collections::HashMap;

use log::warn;
use parquet2::encoding::hybrid_rle;
use parquet2::metadata::ColumnDescriptor;
use parquet2::page::{DataPage, DictPage, Page};
use parquet2::read::decompress;
use parquet2::read::get_page_iterator;
use parquet2::read::levels::get_bit_width;

use super::ProtocolError;
use crate::protocol::{Action, Add, CommitInfo, MetaData, Protocol, Remove, Txn};
use crate::schema::Guid;
use boolean::for_each_boolean_field_value;
use map::for_each_map_field_value;
use primitive::for_each_primitive_field_value;
use string::{for_each_repeated_string_field_value, for_each_string_field_value};

mod boolean;
mod dictionary;
mod map;
mod primitive;
mod stats;
mod string;
mod validity;

/// Parquet deserialization error
#[derive(thiserror::Error, Debug)]
pub enum ParseError {
    /// Generic parsing error
    #[error("{0}")]
    Generic(String),
    /// Invalid action found during parsing
    #[error("Invalid action: {0}")]
    InvalidAction(String),
    /// Error returned when parsing checkpoint parquet using parquet2 crate.
    #[error("Failed to parse parquet: {}", .source)]
    Parquet {
        /// Parquet error details returned when parsing the checkpoint parquet
        #[from]
        source: parquet2::error::Error,
    },
}

impl From<ParseError> for ProtocolError {
    fn from(value: ParseError) -> Self {
        match value {
            ParseError::Generic(msg) => Self::Generic(msg),
            ParseError::InvalidAction(msg) => Self::InvalidRow(msg),
            ParseError::Parquet { source } => Self::ParquetParseError { source },
        }
    }
}

#[derive(Default)]
struct DeserState {
    add_partition_values: map::MapState,
    add_tags: map::MapState,
    remove_partition_values: map::MapState,
    remove_tags: map::MapState,
    metadata_fromat_options: map::MapState,
    metadata_configuration: map::MapState,
}

fn hashmap_from_kvpairs<Key, Val>(
    keys: impl IntoIterator<Item = Key>,
    values: impl IntoIterator<Item = Val>,
) -> HashMap<Key, Val>
where
    Key: std::hash::Hash + std::cmp::Eq,
{
    keys.into_iter().zip(values.into_iter()).collect()
}

fn split_page<'a>(
    page: &'a DataPage,
    descriptor: &'a ColumnDescriptor,
) -> Result<(i16, hybrid_rle::HybridRleDecoder<'a>, &'a [u8]), ParseError> {
    let (_rep_levels, def_levels_buf, values_buf) = parquet2::page::split_buffer(page)?;

    let max_def_level = descriptor.descriptor.max_def_level;
    let def_bit_width = get_bit_width(max_def_level);
    let validity_iter =
        hybrid_rle::HybridRleDecoder::try_new(def_levels_buf, def_bit_width, page.num_values())?;

    Ok((max_def_level, validity_iter, values_buf))
}

fn split_page_nested<'a>(
    page: &'a DataPage,
    descriptor: &'a ColumnDescriptor,
) -> Result<
    (
        i16,
        hybrid_rle::HybridRleDecoder<'a>,
        i16,
        hybrid_rle::HybridRleDecoder<'a>,
        &'a [u8],
    ),
    ParseError,
> {
    let (rep_levels, def_levels_buf, values_buf) = parquet2::page::split_buffer(page)?;

    let max_rep_level = descriptor.descriptor.max_rep_level;
    let rep_bit_width = get_bit_width(max_rep_level);
    let rep_iter =
        hybrid_rle::HybridRleDecoder::try_new(rep_levels, rep_bit_width, page.num_values())?;

    let max_def_level = descriptor.descriptor.max_def_level;
    let def_bit_width = get_bit_width(max_def_level);
    let validity_iter =
        hybrid_rle::HybridRleDecoder::try_new(def_levels_buf, def_bit_width, page.num_values())?;

    Ok((
        max_rep_level,
        rep_iter,
        max_def_level,
        validity_iter,
        values_buf,
    ))
}

/// Trait for conversion between concrete action struct and Action enum variant
pub trait ActionVariant {
    /// Conrete action struct type
    type Variant;

    /// Return action struct wrapped in corresponding Action enum variant
    fn default_action() -> Action;

    /// Extract action struct from Action enum
    fn try_mut_from_action(a: &mut Action) -> Result<&mut Self, ParseError>;
}

impl ActionVariant for Add {
    type Variant = Add;

    fn default_action() -> Action {
        Action::add(Self::default())
    }

    fn try_mut_from_action(a: &mut Action) -> Result<&mut Self, ParseError> {
        match a {
            Action::add(v) => Ok(v),
            _ => Err(ParseError::Generic(format!(
                "expect Add action, got: {:?}",
                a
            ))),
        }
    }
}

impl ActionVariant for Remove {
    type Variant = Remove;

    fn default_action() -> Action {
        Action::remove(Self {
            data_change: true,
            extended_file_metadata: Some(false),
            ..Default::default()
        })
    }

    fn try_mut_from_action(a: &mut Action) -> Result<&mut Self, ParseError> {
        match a {
            Action::remove(v) => Ok(v),
            _ => Err(ParseError::Generic(format!(
                "expect remove action, got: {:?}",
                a
            ))),
        }
    }
}

impl ActionVariant for MetaData {
    type Variant = MetaData;

    fn default_action() -> Action {
        Action::metaData(Self::default())
    }

    fn try_mut_from_action(a: &mut Action) -> Result<&mut Self, ParseError> {
        match a {
            Action::metaData(v) => Ok(v),
            _ => Err(ParseError::Generic(format!(
                "expect metadata action, got: {:?}",
                a
            ))),
        }
    }
}

impl ActionVariant for Txn {
    type Variant = Txn;

    fn default_action() -> Action {
        Action::txn(Self::default())
    }

    fn try_mut_from_action(a: &mut Action) -> Result<&mut Self, ParseError> {
        match a {
            Action::txn(v) => Ok(v),
            _ => Err(ParseError::Generic(format!(
                "expect txn action, got: {:?}",
                a
            ))),
        }
    }
}

impl ActionVariant for Protocol {
    type Variant = Protocol;

    fn default_action() -> Action {
        Action::protocol(Self::default())
    }

    fn try_mut_from_action(a: &mut Action) -> Result<&mut Self, ParseError> {
        match a {
            Action::protocol(v) => Ok(v),
            _ => Err(ParseError::Generic(format!(
                "expect protocol action, got: {:?}",
                a
            ))),
        }
    }
}

impl ActionVariant for CommitInfo {
    type Variant = CommitInfo;

    fn default_action() -> Action {
        Action::commitInfo(CommitInfo::default())
    }

    fn try_mut_from_action(a: &mut Action) -> Result<&mut Self, ParseError> {
        match a {
            Action::commitInfo(v) => Ok(v),
            _ => Err(ParseError::Generic(format!(
                "expect commitInfo action, got: {:?}",
                a
            ))),
        }
    }
}

fn deserialize_txn_column_page(
    field: &[String],
    actions: &mut Vec<Option<Action>>,
    page: &DataPage,
    dict: &Option<DictPage>,
    descriptor: &ColumnDescriptor,
    _state: &mut DeserState,
) -> Result<(), ParseError> {
    let f = field[0].as_ref();
    match f {
        "version" => {
            for_each_primitive_field_value(
                actions,
                page,
                dict,
                descriptor,
                |action: &mut Txn, v: i64| action.version = v,
            )?;
        }
        "appId" => {
            for_each_string_field_value(
                actions,
                page,
                dict,
                descriptor,
                |action: &mut Txn, v: String| action.app_id = v,
            )?;
        }
        "lastUpdated" => {
            for_each_primitive_field_value(
                actions,
                page,
                dict,
                descriptor,
                |action: &mut Txn, v: i64| action.last_updated = Some(v),
            )?;
        }
        _ => {
            return Err(ParseError::InvalidAction(format!(
                "Unexpected field `{}` in txn",
                f
            )))
        }
    }
    Ok(())
}

fn deserialize_add_column_page(
    field: &[String],
    actions: &mut Vec<Option<Action>>,
    page: &DataPage,
    dict: &Option<DictPage>,
    descriptor: &ColumnDescriptor,
    state: &mut DeserState,
) -> Result<(), ParseError> {
    let f = field[0].as_ref();
    match f {
        "path" => {
            for_each_string_field_value(
                actions,
                page,
                dict,
                descriptor,
                |action: &mut Add, v: String| action.path = v,
            )?;
        }
        "size" => {
            for_each_primitive_field_value(
                actions,
                page,
                dict,
                descriptor,
                |action: &mut Add, v: i64| action.size = v,
            )?;
        }
        "partitionValues" => {
            for_each_map_field_value(
                &field[1..],
                actions,
                page,
                dict,
                descriptor,
                &mut state.add_partition_values,
                |action: &mut Add, v: (Vec<String>, Vec<Option<String>>)| {
                    action.partition_values = hashmap_from_kvpairs(v.0, v.1);
                },
            )?;
        }
        // FIXME suport partitionValueParsed
        "dataChange" => {
            for_each_boolean_field_value(
                actions,
                page,
                descriptor,
                |action: &mut Add, v: bool| action.data_change = v,
            )?;
        }
        "tags" => {
            for_each_map_field_value(
                &field[1..],
                actions,
                page,
                dict,
                descriptor,
                &mut state.add_tags,
                |action: &mut Add, v: (Vec<String>, Vec<Option<String>>)| {
                    action.tags = Some(hashmap_from_kvpairs(v.0, v.1));
                },
            )?;
        }
        // FIXME: support statsParsed
        "stats" => {
            for_each_string_field_value(
                actions,
                page,
                dict,
                descriptor,
                |action: &mut Add, v: String| action.stats = Some(v),
            )?;
        }
        "modificationTime" => {
            for_each_primitive_field_value(
                actions,
                page,
                dict,
                descriptor,
                |action: &mut Add, v: i64| action.modification_time = v,
            )?;
        }
        _ => {
            warn!("Unexpected field `{}` in add", f);
        }
    }
    Ok(())
}

fn deserialize_remove_column_page(
    field: &[String],
    actions: &mut Vec<Option<Action>>,
    page: &DataPage,
    dict: &Option<DictPage>,
    descriptor: &ColumnDescriptor,
    state: &mut DeserState,
) -> Result<(), ParseError> {
    let f = field[0].as_ref();
    match f {
        "path" => {
            for_each_string_field_value(
                actions,
                page,
                dict,
                descriptor,
                |action: &mut Remove, v: String| action.path = v,
            )?;
        }
        "deletionTimestamp" => {
            for_each_primitive_field_value(
                actions,
                page,
                dict,
                descriptor,
                |action: &mut Remove, v: i64| action.deletion_timestamp = Some(v),
            )?;
        }
        "size" => {
            for_each_primitive_field_value(
                actions,
                page,
                dict,
                descriptor,
                |action: &mut Remove, v: i64| action.size = Some(v),
            )?;
        }
        // FIXME suport partitionValueParsed
        "partitionValues" => {
            for_each_map_field_value(
                &field[1..],
                actions,
                page,
                dict,
                descriptor,
                &mut state.remove_partition_values,
                |action: &mut Remove, v: (Vec<String>, Vec<Option<String>>)| {
                    action.partition_values = Some(hashmap_from_kvpairs(v.0, v.1));
                },
            )?;
        }
        "dataChange" => {
            for_each_boolean_field_value(
                actions,
                page,
                descriptor,
                |action: &mut Remove, v: bool| action.data_change = v,
            )?;
        }
        "extendedFileMetadata" => {
            for_each_boolean_field_value(
                actions,
                page,
                descriptor,
                |action: &mut Remove, v: bool| action.extended_file_metadata = Some(v),
            )?;
        }
        "tags" => {
            for_each_map_field_value(
                &field[1..],
                actions,
                page,
                dict,
                descriptor,
                &mut state.remove_tags,
                |action: &mut Remove, v: (Vec<String>, Vec<Option<String>>)| {
                    action.tags = Some(hashmap_from_kvpairs(v.0, v.1));
                },
            )?;
        }
        _ => {
            warn!("Unexpected field `{}` in remove", f);
        }
    }
    Ok(())
}

fn deserialize_metadata_column_page(
    field: &[String],
    actions: &mut Vec<Option<Action>>,
    page: &DataPage,
    dict: &Option<DictPage>,
    descriptor: &ColumnDescriptor,
    state: &mut DeserState,
) -> Result<(), ParseError> {
    let f = field[0].as_ref();
    match f {
        "id" => {
            for_each_string_field_value(
                actions,
                page,
                dict,
                descriptor,
                |action: &mut MetaData, v: Guid| action.id = v,
            )?;
        }
        "name" => {
            for_each_string_field_value(
                actions,
                page,
                dict,
                descriptor,
                |action: &mut MetaData, v: String| action.name = Some(v),
            )?;
        }
        "description" => {
            for_each_string_field_value(
                actions,
                page,
                dict,
                descriptor,
                |action: &mut MetaData, v: String| action.description = Some(v),
            )?;
        }
        "format" => {
            let sub_f = field[1].as_ref();
            match sub_f {
                "provider" => {
                    for_each_string_field_value(
                        actions,
                        page,
                        dict,
                        descriptor,
                        |action: &mut MetaData, v: String| action.format.provider = v,
                    )?;
                }
                "options" => {
                    for_each_map_field_value(
                        &field[2..],
                        actions,
                        page,
                        dict,
                        descriptor,
                        &mut state.metadata_fromat_options,
                        |action: &mut MetaData, v: (Vec<String>, Vec<Option<String>>)| {
                            action.format.options = hashmap_from_kvpairs(v.0, v.1);
                        },
                    )?;
                }
                _ => {
                    return Err(ParseError::InvalidAction(format!(
                        "Unexpected field `{}` in metaData.format",
                        sub_f,
                    )))
                }
            }
        }
        "schemaString" => {
            for_each_string_field_value(
                actions,
                page,
                dict,
                descriptor,
                |action: &mut MetaData, v: String| action.schema_string = v,
            )?;
        }
        "partitionColumns" => {
            for_each_repeated_string_field_value(
                actions,
                page,
                dict,
                descriptor,
                |action: &mut MetaData, v: Vec<String>| action.partition_columns = v,
            )?;
        }
        "createdTime" => {
            for_each_primitive_field_value(
                actions,
                page,
                dict,
                descriptor,
                |action: &mut MetaData, v: i64| action.created_time = Some(v),
            )?;
        }
        "configuration" => {
            for_each_map_field_value(
                &field[1..],
                actions,
                page,
                dict,
                descriptor,
                &mut state.metadata_configuration,
                |action: &mut MetaData, v: (Vec<String>, Vec<Option<String>>)| {
                    action.configuration = hashmap_from_kvpairs(v.0, v.1);
                },
            )?;
        }
        _ => {
            warn!("Unexpected field `{}` in metaData", f);
        }
    }
    Ok(())
}

fn deserialize_protocol_column_page(
    field: &[String],
    actions: &mut Vec<Option<Action>>,
    page: &DataPage,
    dict: &Option<DictPage>,
    descriptor: &ColumnDescriptor,
    _state: &mut DeserState,
) -> Result<(), ParseError> {
    let f = field[0].as_ref();
    match f {
        "minReaderVersion" => {
            for_each_primitive_field_value(
                actions,
                page,
                dict,
                descriptor,
                |action: &mut Protocol, v: i32| action.min_reader_version = v,
            )?;
        }
        "minWriterVersion" => {
            for_each_primitive_field_value(
                actions,
                page,
                dict,
                descriptor,
                |action: &mut Protocol, v: i32| action.min_writer_version = v,
            )?;
        }
<<<<<<< HEAD
        "readerFeatures" => {
            for_each_repeated_string_field_value(
                actions,
                page,
                dict,
                descriptor,
                |action: &mut Protocol, v: Vec<String>| action.reader_features = Some(v)
            )
        }
        "writerFeatures" => {
            for_each_repeated_string_field_value(
                actions,
                page,
                dict,
                descriptor,
                |action: &mut Protocol, v: Vec<String>| action.writer_features = Some(v)
            )
        }
=======
        "readerFeatures" => for_each_repeated_string_field_value(
            actions,
            page,
            dict,
            descriptor,
            |action: &mut Protocol, v: Vec<String>| {
                action.reader_features = v.into_iter().map(Into::into).collect()
            },
        ),
        "writerFeatures" => for_each_repeated_string_field_value(
            actions,
            page,
            dict,
            descriptor,
            |action: &mut Protocol, v: Vec<String>| {
                action.writer_features = v.into_iter().map(Into::into).collect()
            },
        ),
>>>>>>> 53096947
        _ => {
            warn!("Unexpected field `{}` in protocol", f);
        }
    }
    Ok(())
}

fn deserialize_commit_info_column_page(
    _obj_keys: &[String],
    _actions: &mut Vec<Option<Action>>,
    _page: &DataPage,
    _dict: &Option<DictPage>,
    _descriptor: &ColumnDescriptor,
    _state: &mut DeserState,
) -> Result<(), ParseError> {
    // parquet snapshots shouldn't contain commit info
    Ok(())
}

fn deserialize_cdc_column_page(
    _field: &[String],
    _actions: &mut Vec<Option<Action>>,
    _page: &DataPage,
    _dict: &Option<DictPage>,
    _descriptor: &ColumnDescriptor,
    _state: &mut DeserState,
) -> Result<(), ParseError> {
    // FIXME: support cdc action
    Ok(())
}

// TODO: find a proper max size to avoid OOM
// see: https://github.com/jorgecarleitao/parquet2/pull/172
const MAX_PARQUET_HEADER_SIZE: usize = usize::MAX;

/// Return a vector of action from a given parquet row group
pub fn actions_from_row_group<R: std::io::Read + std::io::Seek>(
    row_group: parquet2::metadata::RowGroupMetaData,
    reader: &mut R,
) -> Result<Vec<Action>, ProtocolError> {
    let row_count = row_group.num_rows();
    // TODO: reuse actions buffer
    let mut actions: Vec<Option<Action>> = vec![None; row_count as usize];
    let mut state = DeserState::default();

    for column_metadata in row_group.columns() {
        let column_desc = column_metadata.descriptor();
        let schema_path = &column_desc.path_in_schema;

        let deserialize_column_page = match schema_path[0].as_ref() {
            "txn" => deserialize_txn_column_page,
            "add" => deserialize_add_column_page,
            "remove" => deserialize_remove_column_page,
            "metaData" => deserialize_metadata_column_page,
            "protocol" => deserialize_protocol_column_page,
            "commitInfo" => deserialize_commit_info_column_page,
            "cdc" => deserialize_cdc_column_page,
            _ => {
                return Err(ParseError::InvalidAction(format!(
                    "unexpected action: {}",
                    &schema_path[0]
                ))
                .into());
            }
        };
        let field = &schema_path[1..];

        let buffer = Vec::new();
        let pages = get_page_iterator(
            column_metadata,
            &mut *reader,
            None,
            buffer,
            MAX_PARQUET_HEADER_SIZE,
        )?;

        let mut decompress_buffer = vec![];
        let mut dict = None;
        for maybe_page in pages {
            // TODO: leverage null count and skip page if possible
            let page = maybe_page?;
            let page = decompress(page, &mut decompress_buffer)?;

            match page {
                Page::Dict(page) => {
                    // the first page may be a dictionary page, which needs to be deserialized
                    // depending on your target in-memory format
                    dict = Some(page);
                }
                Page::Data(page) => {
                    deserialize_column_page(
                        field,
                        &mut actions,
                        // TODO: pass by value?
                        &page,
                        &dict,
                        column_desc,
                        &mut state,
                    )?;
                }
            }
        }
    }

    Ok(actions.into_iter().map(|a| a.unwrap()).collect())
}

#[cfg(test)]
mod tests {
    use super::*;
    use std::collections::HashMap;
    use std::fs::File;

    #[test]
    fn test_add_action_without_partition_values_and_stats() {
        use parquet2::read::read_metadata;

        let path = "./tests/data/delta-0.2.0/_delta_log/00000000000000000003.checkpoint.parquet";
        let mut reader = File::open(path).unwrap();
        let meta_data = read_metadata(&mut reader).unwrap();

        for row_group in meta_data.row_groups {
            let actions = actions_from_row_group(row_group, &mut reader).unwrap();
            match &actions[0] {
                Action::protocol(protocol) => {
                    assert_eq!(protocol.min_reader_version, 1,);
                    assert_eq!(protocol.min_writer_version, 2,);
                }
                _ => panic!("expect protocol action"),
            }
            match &actions[1] {
                Action::metaData(meta_data) => {
                    assert_eq!(meta_data.id, "22ef18ba-191c-4c36-a606-3dad5cdf3830");
                    assert_eq!(meta_data.name, None);
                    assert_eq!(meta_data.description, None);
                    assert_eq!(
                        meta_data.format,
                        crate::protocol::Format::new("parquet".to_string(), None),
                    );
                    assert_eq!(meta_data.schema_string, "{\"type\":\"struct\",\"fields\":[{\"name\":\"value\",\"type\":\"integer\",\"nullable\":true,\"metadata\":{}}]}");
                    assert_eq!(meta_data.partition_columns.len(), 0);
                    assert_eq!(meta_data.created_time, Some(1564524294376));
                    assert_eq!(meta_data.configuration, HashMap::new());
                }
                _ => panic!("expect txn action, got: {:?}", &actions[1]),
            }

            match &actions[2] {
                Action::txn(txn) => {
                    assert_eq!(txn.app_id, "e4a20b59-dd0e-4c50-b074-e8ae4786df30");
                    assert_eq!(txn.version, 0);
                    assert_eq!(txn.last_updated, Some(1564524299648));
                }
                _ => panic!("expect txn action, got: {:?}", &actions[1]),
            }
            match &actions[3] {
                Action::remove(remove) => {
                    assert_eq!(
                        remove.path,
                        "part-00000-512e1537-8aaa-4193-b8b4-bef3de0de409-c000.snappy.parquet"
                    );
                    assert_eq!(remove.deletion_timestamp, Some(1564524298213));
                    assert_eq!(remove.data_change, false);
                    assert_eq!(remove.extended_file_metadata, Some(false));
                    assert_eq!(remove.partition_values, None);
                    assert_eq!(remove.size, None);
                    assert_eq!(remove.tags, None);
                }
                _ => panic!("expect remove action, got: {:?}", &actions[2]),
            }
            match &actions[9] {
                Action::add(add_action) => {
                    assert_eq!(
                        add_action.path,
                        "part-00001-c373a5bd-85f0-4758-815e-7eb62007a15c-c000.snappy.parquet"
                    );
                    assert_eq!(add_action.size, 400);
                    assert_eq!(add_action.modification_time, 1564524297000);
                    assert_eq!(add_action.partition_values.len(), 0);
                    assert_eq!(add_action.data_change, false);
                    assert_eq!(add_action.stats, None);
                    assert_eq!(add_action.tags, None);
                }
                _ => panic!("expect add action, got: {:?}", &actions[9]),
            }
        }
    }

    #[test]
    fn test_add_action_with_partition_values() {
        use parquet2::read::read_metadata;

        let path = "./tests/data/checkpoint_with_partitions/_delta_log/00000000000000000002.checkpoint.parquet";
        let mut reader = File::open(path).unwrap();
        let metadata = read_metadata(&mut reader).unwrap();

        for row_group in metadata.row_groups {
            let actions = actions_from_row_group(row_group, &mut reader).unwrap();
            match &actions[0] {
                Action::protocol(protocol) => {
                    assert_eq!(protocol.min_reader_version, 1,);
                    assert_eq!(protocol.min_writer_version, 2,);
                }
                _ => panic!("expect protocol action"),
            }
            match &actions[1] {
                Action::metaData(meta_data) => {
                    assert_eq!(meta_data.id, "94ba8468-c676-4468-b326-adde3ab9dcd2");
                    assert_eq!(meta_data.name, None);
                    assert_eq!(meta_data.description, None);
                    assert_eq!(
                        meta_data.format,
                        crate::protocol::Format::new("parquet".to_string(), None),
                    );
                    assert_eq!(
                        meta_data.schema_string,
                        r#"{"type":"struct","fields":[{"name":"id","type":"integer","nullable":true,"metadata":{}},{"name":"color","type":"string","nullable":true,"metadata":{}}]}"#
                    );
                    assert_eq!(meta_data.partition_columns, vec!["color"]);
                    assert_eq!(meta_data.created_time, Some(1661662807027));
                    assert_eq!(meta_data.configuration, HashMap::new());
                }
                _ => panic!("expect txn action, got: {:?}", &actions[1]),
            }

            match &actions[2] {
                Action::add(add_action) => {
                    assert_eq!(add_action.path, "f62d8868-d952-4f9d-8bb2-fd4e011ebf36");
                    assert_eq!(add_action.size, 100);
                    assert_eq!(add_action.modification_time, 1661662807080);
                    assert_eq!(add_action.partition_values.len(), 1);
                    assert_eq!(
                        add_action.partition_values.get("color").unwrap(),
                        &Some("red".to_string())
                    );
                    assert_eq!(add_action.data_change, false);
                    assert_eq!(add_action.stats, None);
                    assert_eq!(add_action.tags, None);
                }
                _ => panic!("expect add action, got: {:?}", &actions[9]),
            }
            match &actions[3] {
                Action::add(add_action) => {
                    assert_eq!(add_action.path, "8ac7d8e1-daab-48ef-9d05-ec22fb4b0d2f");
                    assert_eq!(add_action.size, 100);
                    assert_eq!(add_action.modification_time, 1661662807097);
                    assert_eq!(add_action.partition_values.len(), 1);
                    assert_eq!(add_action.partition_values.get("color").unwrap(), &None);
                    assert_eq!(add_action.data_change, false);
                    assert_eq!(add_action.stats, None);
                    assert_eq!(add_action.tags, None);
                }
                _ => panic!("expect add action, got: {:?}", &actions[9]),
            }
        }
    }
}<|MERGE_RESOLUTION|>--- conflicted
+++ resolved
@@ -614,26 +614,6 @@
                 |action: &mut Protocol, v: i32| action.min_writer_version = v,
             )?;
         }
-<<<<<<< HEAD
-        "readerFeatures" => {
-            for_each_repeated_string_field_value(
-                actions,
-                page,
-                dict,
-                descriptor,
-                |action: &mut Protocol, v: Vec<String>| action.reader_features = Some(v)
-            )
-        }
-        "writerFeatures" => {
-            for_each_repeated_string_field_value(
-                actions,
-                page,
-                dict,
-                descriptor,
-                |action: &mut Protocol, v: Vec<String>| action.writer_features = Some(v)
-            )
-        }
-=======
         "readerFeatures" => for_each_repeated_string_field_value(
             actions,
             page,
@@ -652,7 +632,6 @@
                 action.writer_features = v.into_iter().map(Into::into).collect()
             },
         ),
->>>>>>> 53096947
         _ => {
             warn!("Unexpected field `{}` in protocol", f);
         }
